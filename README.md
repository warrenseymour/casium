--- conflicted
+++ resolved
@@ -1,8 +1,4 @@
-<<<<<<< HEAD
-# Casium — An application architecture for React
-=======
 # Casium: An application architecture for React
->>>>>>> 77df4962
 
 The Casium Front-End Architecture is a _data_ and _effects_ management system that helps you manage the complexity of large React applications reliabily and predictably.
 
